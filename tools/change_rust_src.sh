--- conflicted
+++ resolved
@@ -1,7 +1,3 @@
-<<<<<<< HEAD
-# 更换Rust镜像源
-echo -e "[source.crates-io]   \n \
-=======
 echo "正在为rust换源"
 echo "bash change_rust_src.sh --sparse以使用稀疏索引"
 sparse="false"
@@ -27,16 +23,11 @@
 " > ~/.cargo/config.toml
 else
         echo -e "[source.crates-io]   \n \
->>>>>>> 4afc5b7b
 registry = \"https://github.com/rust-lang/crates.io-index\"  \n \
 \n \
 replace-with = 'tuna' \n \
 [source.tuna] \n \
 registry = \"https://mirrors.tuna.tsinghua.edu.cn/git/crates.io-index.git\"	 \n \
-<<<<<<< HEAD
-" > ~/.cargo/config
-=======
 " > ~/.cargo/config.toml
 
-fi
->>>>>>> 4afc5b7b
+fi