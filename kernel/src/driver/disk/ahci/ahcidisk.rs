--- conflicted
+++ resolved
@@ -16,19 +16,8 @@
 
 use crate::libs::rwlock::{RwLockReadGuard, RwLockWriteGuard};
 use crate::libs::spinlock::SpinLock;
-<<<<<<< HEAD
-use crate::mm::{phys_2_virt, verify_area, VirtAddr};
-use crate::{
-    driver::disk::ahci::hba::{
-        FisRegH2D, FisType, HbaCmdHeader, ATA_CMD_READ_DMA_EXT, ATA_CMD_WRITE_DMA_EXT,
-        ATA_DEV_BUSY, ATA_DEV_DRQ,
-    },
-    kerror,
-};
-=======
 use crate::mm::{verify_area, MemoryManagementArch, PhysAddr, VirtAddr};
 use log::error;
->>>>>>> 4afc5b7b
 use system_error::SystemError;
 
 use alloc::sync::Weak;
