--- conflicted
+++ resolved
@@ -14,19 +14,7 @@
 use crate::kerror;
 use crate::libs::rwlock::RwLockWriteGuard;
 use crate::libs::spinlock::{SpinLock, SpinLockGuard};
-<<<<<<< HEAD
-use crate::mm::virt_2_phys;
-use crate::{
-    driver::disk::ahci::{
-        ahcidisk::LockedAhciDisk,
-        hba::HbaMem,
-        hba::{HbaPort, HbaPortType},
-    },
-    kdebug,
-};
-=======
 use crate::mm::{MemoryManagementArch, VirtAddr};
->>>>>>> 4afc5b7b
 use ahci_inode::LockedAhciInode;
 use alloc::{boxed::Box, collections::LinkedList, format, string::String, sync::Arc, vec::Vec};
 use core::sync::atomic::compiler_fence;
