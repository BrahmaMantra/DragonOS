use crate::driver::tty::kthread::send_to_tty_refresh_thread;

#[allow(dead_code)]
pub const NUM_SCAN_CODES: u8 = 0x80;
#[allow(dead_code)]
pub const TYPE1_KEYCODE_MAP_TABLE_COLS: u8 = 2;

#[allow(dead_code)]
pub const TYPE1_KEYCODE_FLAG_BREAK: u8 = 0x80; // 用于判断按键是否被按下

/// 标志状态
#[repr(u8)]
#[derive(Debug, PartialEq, Eq)]
#[allow(dead_code)]
pub enum KeyFlag {
    NoneFlag = 0_u8,
    PauseBreak = 1_u8,
    PrintScreenPress = 2_u8,
    PrintScreenRelease = 4_u8,
    OtherKey = 8_u8, // 除了上面两个按键以外的功能按键（不包括下面的第三类按键）
}

/// @brief A FSM to parse type one keyboard scan code
#[derive(Debug)]
#[allow(dead_code)]
pub struct TypeOneFSM {
    status: ScanCodeStatus,
    current_state: TypeOneFSMState,
}

impl TypeOneFSM {
    #[allow(dead_code)]
    pub fn new() -> Self {
        Self {
            status: ScanCodeStatus::new(),
            current_state: TypeOneFSMState::Start,
        }
    }

    /// @brief 解析扫描码
    #[allow(dead_code)]
    pub fn parse(&mut self, scancode: u8) -> TypeOneFSMState {
        self.current_state = self.current_state.parse(scancode, &mut self.status);
        self.current_state
    }
}

/// @brief 第一类扫描码状态机的状态
#[derive(Debug, Copy, Clone)]
pub enum TypeOneFSMState {
    /// 起始状态
    Start,
    /// PauseBreak 第n个扫描码
    PauseBreak(u8),
    /// 多扫描码功能键起始状态
    Func0,
    /// 第三类扫描码或字符
    Type3,

    PrtscPress(u8),
    PrtscRelease(u8),
}

impl TypeOneFSMState {
    /// @brief 状态机总控程序
    fn parse(&self, scancode: u8, scancode_status: &mut ScanCodeStatus) -> TypeOneFSMState {
        // kdebug!("the code is {:#x}\n", scancode);
        match self {
            TypeOneFSMState::Start => {
                return self.handle_start(scancode, scancode_status);
            }
            TypeOneFSMState::PauseBreak(n) => {
                return self.handle_pause_break(*n, scancode_status);
            }
            TypeOneFSMState::Func0 => {
                return self.handle_func0(scancode, scancode_status);
            }
            TypeOneFSMState::Type3 => {
                return self.handle_type3(scancode, scancode_status);
            }
            TypeOneFSMState::PrtscPress(n) => return self.handle_prtsc_press(*n, scancode_status),
            TypeOneFSMState::PrtscRelease(n) => {
                return self.handle_prtsc_release(*n, scancode_status)
            }
        }
    }

    /// @brief 处理起始状态
    fn handle_start(&self, scancode: u8, scancode_status: &mut ScanCodeStatus) -> TypeOneFSMState {
        //kdebug!("in handle_start the code is {:#x}\n",scancode);
        match scancode {
            0xe1 => {
                return TypeOneFSMState::PauseBreak(1);
            }
            0xe0 => {
                return TypeOneFSMState::Func0;
            }
            _ => {
                //kdebug!("in _d the code is {:#x}\n",scancode);
                return TypeOneFSMState::Type3.handle_type3(scancode, scancode_status);
            }
        }
    }

    /// @brief 处理PauseBreak状态
    fn handle_pause_break(
        &self,
        scancode: u8,
        scancode_status: &mut ScanCodeStatus,
    ) -> TypeOneFSMState {
        static PAUSE_BREAK_SCAN_CODE: [u8; 6] = [0xe1, 0x1d, 0x45, 0xe1, 0x9d, 0xc5];
        let i = match self {
            TypeOneFSMState::PauseBreak(i) => *i,
            _ => {
                return self.handle_type3(scancode, scancode_status);
            }
        };
        if scancode != PAUSE_BREAK_SCAN_CODE[i as usize] {
            return self.handle_type3(scancode, scancode_status);
        } else if i == 5 {
            // 所有Pause Break扫描码都被清除
            return TypeOneFSMState::Start;
        } else {
            return TypeOneFSMState::PauseBreak(i + 1);
        }
    }

    fn handle_func0(&self, scancode: u8, scancode_status: &mut ScanCodeStatus) -> TypeOneFSMState {
        //0xE0
        match scancode {
            0x2a => {
                return TypeOneFSMState::PrtscPress(2);
            }
            0xb7 => {
                return TypeOneFSMState::PrtscRelease(2);
            }
            0x1d => {
                // 按下右边的ctrl
                scancode_status.ctrl_r = true;
            }
            0x9d => {
                // 松开右边的ctrl
                scancode_status.ctrl_r = false;
            }
            0x38 => {
                // 按下右边的alt
                scancode_status.alt_r = true;
            }
            0xb8 => {
                // 松开右边的alt
                scancode_status.alt_r = false;
            }
            0x5b => {
                scancode_status.gui_l = true;
            }
            0xdb => {
                scancode_status.gui_l = false;
            }
            0x5c => {
                scancode_status.gui_r = true;
            }
            0xdc => {
                scancode_status.gui_r = false;
            }
            0x5d => {
                scancode_status.apps = true;
            }
            0xdd => {
                scancode_status.apps = false;
            }
            0x52 => {
                scancode_status.insert = true;
            }
            0xd2 => {
                scancode_status.insert = false;
            }
            0x47 => {
                scancode_status.home = true;
            }
            0xc7 => {
                scancode_status.home = false;
            }
            0x49 => {
                scancode_status.pgup = true;
            }
            0xc9 => {
                scancode_status.pgup = false;
            }
            0x53 => {
                scancode_status.del = true;
                Self::emit(127);
            }
            0xd3 => {
                scancode_status.del = false;
            }
            0x4f => {
                scancode_status.end = true;
            }
            0xcf => {
                scancode_status.end = false;
            }
            0x51 => {
                scancode_status.pgdn = true;
            }
            0xd1 => {
                scancode_status.pgdn = false;
            }
            0x48 => {
                scancode_status.arrow_u = true;
                Self::emit(224);
                Self::emit(72);
            }
            0xc8 => {
                scancode_status.arrow_u = false;
            }
            0x4b => {
                scancode_status.arrow_l = true;
                Self::emit(224);
                Self::emit(75);
            }
            0xcb => {
                scancode_status.arrow_l = false;
            }
            0x50 => {
                scancode_status.arrow_d = true;
                Self::emit(224);
                Self::emit(80);
            }
            0xd0 => {
                scancode_status.arrow_d = false;
            }
            0x4d => {
                scancode_status.arrow_r = true;
                Self::emit(224);
                Self::emit(77);
            }
            0xcd => {
                scancode_status.arrow_r = false;
            }

            0x35 => {
                // 数字小键盘的 / 符号
                scancode_status.kp_forward_slash = true;

                let ch = b'/';
                Self::emit(ch);
            }
            0xb5 => {
                scancode_status.kp_forward_slash = false;
            }
            0x1c => {
                scancode_status.kp_enter = true;
                Self::emit(b'\n');
            }
            0x9c => {
                scancode_status.kp_enter = false;
            }
            _ => {
                return TypeOneFSMState::Start;
            }
        }
        return TypeOneFSMState::Start;
    }

    fn handle_type3(&self, scancode: u8, scancode_status: &mut ScanCodeStatus) -> TypeOneFSMState {
        // 判断按键是被按下还是抬起
        let flag_make = if (scancode & (TYPE1_KEYCODE_FLAG_BREAK)) > 0 {
            false //up
        } else {
            true //down
        };

        // 计算扫描码位于码表的第几行
        let mut col: bool = false;
        let index = scancode & 0x7f;

        //kdebug!("in type3 ch is {:#x}\n",ch);
        let mut key = KeyFlag::OtherKey; // 可视字符

        match index {
            0x2a => {
                scancode_status.shift_l = flag_make;
                key = KeyFlag::NoneFlag;
            }
            0x36 => {
                scancode_status.shift_r = flag_make;
                key = KeyFlag::NoneFlag;
            }
            0x1d => {
                scancode_status.ctrl_l = flag_make;
                key = KeyFlag::NoneFlag;
            }
            0x38 => {
                scancode_status.alt_r = flag_make;
                key = KeyFlag::NoneFlag;
            }
            0x3A => {
                if scancode_status.caps_lock {
                    scancode_status.caps_lock = !flag_make;
                }
                //if caps_lock: true, flag_make: true => cap_lock: false
                else {
                    scancode_status.caps_lock = flag_make;
                } //else false => cap_lock: true
                key = KeyFlag::NoneFlag;
            }
            _ => {
                if !flag_make {
                    // kdebug!("in type3 ch is {:#x}\n",ch);
                    key = KeyFlag::NoneFlag;
                }
            }
        }

        // shift被按下
        let shift = scancode_status.shift_l || scancode_status.shift_r;
        if shift {
            col = true;
        }

        if scancode_status.caps_lock
            && ((0x10..=0x19).contains(&index)
                || (0x1e..=0x26).contains(&index)
                || (0x2c..=0x32).contains(&index))
        {
            col = !col;
        }

        let mut ch = TYPE1_KEY_CODE_MAPTABLE[col as usize + 2 * index as usize];
        if key != KeyFlag::NoneFlag {
<<<<<<< HEAD
            // kdebug!("EMIT: ch is '{}', keyflag is {:?}\n", ch as char, key);
=======
>>>>>>> 4afc5b7b
            if scancode_status.ctrl_l || scancode_status.ctrl_r {
                ch = Self::to_ctrl(ch, shift);
            }
            Self::emit(ch);
        }
        return TypeOneFSMState::Start;
    }

    #[inline]
    fn to_ctrl(ch: u8, shift: bool) -> u8 {
        return match ch as char {
            'a'..='z' => ch - 0x60,
            'A'..='Z' => {
                if shift {
                    ch
                } else {
                    ch - 0x40
                }
            }
            '@'..='_' => ch - 0x40,
            _ => ch,
        };
    }

    #[inline(always)]
    fn emit(ch: u8) {
        // 发送到tty
        send_to_tty_refresh_thread(&[ch]);
    }

    /// @brief 处理Prtsc按下事件
    fn handle_prtsc_press(
        &self,
        scancode: u8,
        scancode_status: &mut ScanCodeStatus,
    ) -> TypeOneFSMState {
        static PRTSC_SCAN_CODE: [u8; 4] = [0xe0, 0x2a, 0xe0, 0x37];
        let i = match self {
            TypeOneFSMState::PrtscPress(i) => *i,
            _ => return TypeOneFSMState::Start, // 解析错误，返回起始状态
        };
        if i > 3 {
            // 解析错误，返回起始状态
            return TypeOneFSMState::Start;
        }
        if scancode != PRTSC_SCAN_CODE[i as usize] {
            return self.handle_type3(scancode, scancode_status);
        } else if i == 3 {
            // 成功解析出PrtscPress
            return TypeOneFSMState::Start;
        } else {
            // 继续解析
            return TypeOneFSMState::PrtscPress(i + 1);
        }
    }

    fn handle_prtsc_release(
        &self,
        scancode: u8,
        scancode_status: &mut ScanCodeStatus,
    ) -> TypeOneFSMState {
        static PRTSC_SCAN_CODE: [u8; 4] = [0xe0, 0xb7, 0xe0, 0xaa];
        let i = match self {
            TypeOneFSMState::PrtscRelease(i) => *i,
            _ => return TypeOneFSMState::Start, // 解析错误，返回起始状态
        };
        if i > 3 {
            // 解析错误，返回起始状态
            return TypeOneFSMState::Start;
        }
        if scancode != PRTSC_SCAN_CODE[i as usize] {
            return self.handle_type3(scancode, scancode_status);
        } else if i == 3 {
            // 成功解析出PrtscRelease
            return TypeOneFSMState::Start;
        } else {
            // 继续解析
            return TypeOneFSMState::PrtscRelease(i + 1);
        }
    }
}

/// 按键状态
#[derive(Debug)]
#[allow(dead_code)]
pub struct ScanCodeStatus {
    // Shift 按键
    shift_l: bool,
    shift_r: bool,
    // Ctrl 按键
    ctrl_l: bool,
    ctrl_r: bool,
    // Alt 按键
    alt_l: bool,
    alt_r: bool,
    //
    gui_l: bool,
    gui_r: bool,
    //
    apps: bool,
    insert: bool,
    // page up/down
    pgup: bool,
    pgdn: bool,
    del: bool,
    home: bool,
    end: bool,
    arrow_u: bool,
    arrow_l: bool,
    arrow_d: bool,
    arrow_r: bool,
    // 斜杠
    kp_forward_slash: bool,
    // 回车
    kp_enter: bool,
    caps_lock: bool,
}

impl ScanCodeStatus {
    fn new() -> Self {
        ScanCodeStatus {
            shift_l: false,
            shift_r: false,
            ctrl_l: false,
            ctrl_r: false,
            alt_l: false,
            alt_r: false,
            gui_l: false,
            gui_r: false,
            apps: false,
            insert: false,
            pgup: false,
            pgdn: false,
            del: false,
            home: false,
            end: false,
            arrow_u: false,
            arrow_l: false,
            arrow_d: false,
            arrow_r: false,
            kp_forward_slash: false,
            kp_enter: false,
            caps_lock: false,
        }
    }
}

const TYPE1_KEY_CODE_MAPTABLE: [u8; 256] = [
    /*0x00*/ 0, 0, /*0x01*/ 0, 0, // ESC
    /*0x02*/ b'1', b'!', /*0x03*/ b'2', b'@', /*0x04*/ b'3', b'#',
    /*0x05*/ b'4', b'$', /*0x06*/ b'5', b'%', /*0x07*/ b'6', b'^',
    /*0x08*/ b'7', b'&', /*0x09*/ b'8', b'*', /*0x0a*/ b'9', b'(',
    /*0x0b*/ b'0', b')', /*0x0c*/ b'-', b'_', /*0x0d*/ b'=', b'+',
    /*0x0e  \b */ 8, 8, // BACKSPACE
    /*0x0f*/ b'\t', b'\t', // TAB
    ////////////////////////character///////////////////////////
    /*0x10*/ b'q', b'Q',
    /*0x11*/ b'w', b'W', /*0x12*/ b'e', b'E', /*0x13*/ b'r', b'R',
    /*0x14*/ b't', b'T', /*0x15*/ b'y', b'Y', /*0x16*/ b'u', b'U',
    /*0x17*/ b'i', b'I', /*0x18*/ b'o', b'O', /*0x19*/ b'p', b'P',
    ////////////////////////character///////////////////////////

    /*0x1a*/ b'[', b'{',
    /*0x1b*/ b']', b'}', /*0x1c*/ b'\n', b'\n', // ENTER
    /*0x1d*/ 0x1d, 0x1d, // CTRL Left
    ////////////////////////character///////////////////////////
    /*0x1e*/ b'a', b'A',
    /*0x1f*/ b's', b'S', /*0x20*/ b'd', b'D', /*0x21*/ b'f', b'F',
    /*0x22*/ b'g', b'G', /*0x23*/ b'h', b'H', /*0x24*/ b'j', b'J',
    /*0x25*/ b'k', b'K', /*0x26*/ b'l', b'L',
    ////////////////////////character///////////////////////////

    /*0x27*/ b';', b':',
    /*0x28*/ b'\'', b'"', /*0x29*/ b'`', b'~', /*0x2a*/ 0x2a,
    0x2a, // SHIFT Left
    /*0x2b*/ b'\\', b'|',
    ////////////////////////character///////////////////////////
    /*0x2c*/ b'z', b'Z',
    /*0x2d*/ b'x', b'X', /*0x2e*/ b'c', b'C', /*0x2f*/ b'v', b'V',
    /*0x30*/ b'b', b'B', /*0x31*/ b'n', b'N', /*0x32*/ b'm', b'M',
    ////////////////////////character///////////////////////////

    /*0x33*/ b',', b'<',
    /*0x34*/ b'.', b'>', /*0x35*/ b'/', b'?', /*0x36*/ 0x36,
    0x36, // SHIFT Right
    /*0x37*/ b'*', b'*', /*0x38*/ 0x38, 0x38, // ALT Left
    /*0x39*/ b' ', b' ', /*0x3a*/ 0, 0, // CAPS LOCK
    /*0x3b*/ 0, 0, // F1
    /*0x3c*/ 0, 0, // F2
    /*0x3d*/ 0, 0, // F3
    /*0x3e*/ 0, 0, // F4
    /*0x3f*/ 0, 0, // F5
    /*0x40*/ 0, 0, // F6
    /*0x41*/ 0, 0, // F7
    /*0x42*/ 0, 0, // F8
    /*0x43*/ 0, 0, // F9
    /*0x44*/ 0, 0, // F10
    /*0x45*/ 0, 0, // NUM LOCK
    /*0x46*/ 0, 0, // SCROLL LOCK
    /*0x47*/ b'7', 0, /*PAD HONE*/
    /*0x48*/ b'8', 0, /*PAD UP*/
    /*0x49*/ b'9', 0, /*PAD PAGEUP*/
    /*0x4a*/ b'-', 0, /*PAD MINUS*/
    /*0x4b*/ b'4', 0, /*PAD LEFT*/
    /*0x4c*/ b'5', 0, /*PAD MID*/
    /*0x4d*/ b'6', 0, /*PAD RIGHT*/
    /*0x4e*/ b'+', 0, /*PAD PLUS*/
    /*0x4f*/ b'1', 0, /*PAD END*/
    /*0x50*/ b'2', 0, /*PAD DOWN*/
    /*0x51*/ b'3', 0, /*PAD PAGEDOWN*/
    /*0x52*/ b'0', 0, /*PAD INS*/
    /*0x53*/ b'.', 0, /*PAD DOT*/
    /*0x54*/ 0, 0, /*0x55*/ 0, 0, /*0x56*/ 0, 0, /*0x57*/ 0, 0, // F11
    /*0x58*/ 0, 0, // F12
    /*0x59*/ 0, 0, /*0x5a*/ 0, 0, /*0x5b*/ 0, 0, /*0x5c*/ 0, 0,
    /*0x5d*/ 0, 0, /*0x5e*/ 0, 0, /*0x5f*/ 0, 0, /*0x60*/ 0, 0,
    /*0x61*/ 0, 0, /*0x62*/ 0, 0, /*0x63*/ 0, 0, /*0x64*/ 0, 0,
    /*0x65*/ 0, 0, /*0x66*/ 0, 0, /*0x67*/ 0, 0, /*0x68*/ 0, 0,
    /*0x69*/ 0, 0, /*0x6a*/ 0, 0, /*0x6b*/ 0, 0, /*0x6c*/ 0, 0,
    /*0x6d*/ 0, 0, /*0x6e*/ 0, 0, /*0x6f*/ 0, 0, /*0x70*/ 0, 0,
    /*0x71*/ 0, 0, /*0x72*/ 0, 0, /*0x73*/ 0, 0, /*0x74*/ 0, 0,
    /*0x75*/ 0, 0, /*0x76*/ 0, 0, /*0x77*/ 0, 0, /*0x78*/ 0, 0,
    /*0x79*/ 0, 0, /*0x7a*/ 0, 0, /*0x7b*/ 0, 0, /*0x7c*/ 0, 0,
    /*0x7d*/ 0, 0, /*0x7e*/ 0, 0, /*0x7f*/ 0, 0,
];<|MERGE_RESOLUTION|>--- conflicted
+++ resolved
@@ -328,10 +328,6 @@
 
         let mut ch = TYPE1_KEY_CODE_MAPTABLE[col as usize + 2 * index as usize];
         if key != KeyFlag::NoneFlag {
-<<<<<<< HEAD
-            // kdebug!("EMIT: ch is '{}', keyflag is {:?}\n", ch as char, key);
-=======
->>>>>>> 4afc5b7b
             if scancode_status.ctrl_l || scancode_status.ctrl_r {
                 ch = Self::to_ctrl(ch, shift);
             }
