--- conflicted
+++ resolved
@@ -26,11 +26,7 @@
         // 关中断，防止在设置地址空间的时候，发生中断，然后进调度器，出现错误。
         let irq_guard = unsafe { CurrentIrqArch::save_and_disable_irq() };
         let pcb = ProcessManager::current_pcb();
-<<<<<<< HEAD
-        // crate::kdebug!(
-=======
         // log::debug!(
->>>>>>> 4afc5b7b
         //     "pid: {:?}  do_execve: path: {:?}, argv: {:?}, envp: {:?}\n",
         //     pcb.pid(),
         //     path,
