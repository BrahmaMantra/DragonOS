--- conflicted
+++ resolved
@@ -136,14 +136,8 @@
         if let Some(name) = group.name() {
             parent_inode = inode
                 .find(name)
-<<<<<<< HEAD
-                .map_err(|e| {
-                    kwarn!("sysfs group '{name}' not found for kobject {kobj:?}");
-                    e
-=======
                 .inspect_err(|_e| {
                     warn!("sysfs group '{name}' not found for kobject {kobj:?}");
->>>>>>> 4afc5b7b
                 })?
                 .downcast_arc()
                 .unwrap();
