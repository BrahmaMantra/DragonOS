--- conflicted
+++ resolved
@@ -434,19 +434,7 @@
             target.unlink(new_name)?;
             return Err(e);
         }
-<<<<<<< HEAD
-
-=======
-        //转型为&LockedRamFSInode类型
-        let target = target.clone().downcast_arc::<LockedRamFSInode>().unwrap();
-        let old_inode: &LockedRamFSInode = old_inode
-            .downcast_ref::<LockedRamFSInode>()
-            .ok_or(SystemError::EPERM)?;
-
-        //修改其对父节点的引用
-        let mut old_inode = old_inode.0.lock();
-        old_inode.parent = Arc::downgrade(&target);
->>>>>>> 47113689
+
         return Ok(());
     }
 
