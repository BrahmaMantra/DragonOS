--- conflicted
+++ resolved
@@ -525,12 +525,8 @@
             Self::DEFAULT_METADATA_BUF_SIZE,
             options,
         );
-<<<<<<< HEAD
-        // kdebug!("when there's a new tcp socket,its'len: {}",handles.len());
-=======
         let posix_item = Arc::new(PosixSocketHandleItem::new(None));
         // debug!("when there's a new tcp socket,its'len: {}",handles.len());
->>>>>>> 4afc5b7b
 
         return Self {
             handles,
@@ -547,15 +543,8 @@
         local_endpoint: wire::IpEndpoint,
     ) -> Result<(), SystemError> {
         let listen_result = if local_endpoint.addr.is_unspecified() {
-<<<<<<< HEAD
-            // kdebug!("Tcp Socket Listen on port {}", local_endpoint.port);
             socket.listen(local_endpoint.port)
         } else {
-            // kdebug!("Tcp Socket Listen on {local_endpoint}");
-=======
-            socket.listen(local_endpoint.port)
-        } else {
->>>>>>> 4afc5b7b
             socket.listen(local_endpoint)
         };
         return match listen_result {
@@ -753,11 +742,7 @@
 
     fn connect(&mut self, endpoint: Endpoint) -> Result<(), SystemError> {
         let mut sockets = SOCKET_SET.lock_irqsave();
-<<<<<<< HEAD
-        // kdebug!("tcp socket:connect, socket'len={}",self.handle.len());
-=======
         // debug!("tcp socket:connect, socket'len={}", self.handles.len());
->>>>>>> 4afc5b7b
 
         let socket =
             sockets.get_mut::<tcp::Socket>(self.handles.first().unwrap().smoltcp_handle().unwrap());
@@ -845,14 +830,9 @@
             handle_guard.insert(handle, handle_item);
             handle
         }));
-<<<<<<< HEAD
-        // kdebug!("tcp socket:listen, socket'len={}",self.handle.len());
-        // kdebug!("tcp socket:listen, backlog={backlog}");
-=======
 
         // debug!("tcp socket:listen, socket'len={}", self.handles.len());
         // debug!("tcp socket:listen, backlog={backlog}");
->>>>>>> 4afc5b7b
 
         // 监听所有的socket
         for i in 0..backlog {
@@ -977,19 +957,9 @@
 
             drop(sockset);
 
-<<<<<<< HEAD
-            // kdebug!("[TCP] [Accept] sleeping socket with handle: {:?}", self.handles.get(0).unwrap().smoltcp_handle().unwrap());
-            SocketHandleItem::sleep(
-                self.socket_handle(), // NOTICE
-                Self::CAN_ACCPET,
-                HANDLE_MAP.read_irqsave(),
-            );
-            // kdebug!("tcp socket:after sleep, handle_guard'len={}",HANDLE_MAP.write_irqsave().len());
-=======
             // debug!("[TCP] [Accept] sleeping socket with handle: {:?}", self.handles.first().unwrap().smoltcp_handle().unwrap());
             self.posix_item.sleep(Self::CAN_ACCPET);
             // debug!("tcp socket:after sleep, handle_guard'len={}",HANDLE_MAP.write_irqsave().len());
->>>>>>> 4afc5b7b
         }
     }
 
