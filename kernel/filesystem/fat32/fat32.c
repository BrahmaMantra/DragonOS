#include "fat32.h"
#include <common/kprint.h>
#include <driver/disk/ahci/ahci.h>
#include <filesystem/MBR.h>
#include <process/spinlock.h>
#include <mm/slab.h>

struct vfs_super_block_operations_t fat32_sb_ops;
struct vfs_dir_entry_operations_t fat32_dEntry_ops;
struct vfs_file_operations_t fat32_file_ops;
struct vfs_inode_operations_t fat32_inode_ops;

/**
 * @brief 注册指定磁盘上的指定分区的fat32文件系统
 *
 * @param ahci_ctrl_num ahci控制器编号
 * @param ahci_port_num ahci控制器端口编号
 * @param part_num 磁盘分区编号
 *
 * @return struct vfs_super_block_t * 文件系统的超级块
 */
struct vfs_superblock_t *fat32_register_partition(uint8_t ahci_ctrl_num, uint8_t ahci_port_num, uint8_t part_num)
{

    struct MBR_disk_partition_table_t *DPT = MBR_read_partition_table(ahci_ctrl_num, ahci_port_num);

    //	for(i = 0 ;i < 512 ; i++)
    //		color_printk(PURPLE,WHITE,"%02x",buf[i]);
    printk_color(ORANGE, BLACK, "DPTE[0] start_LBA:%#018lx\ttype:%#018lx\n", DPT->DPTE[part_num].starting_LBA, DPT->DPTE[part_num].type);
    uint8_t buf[512] = {0};

    // 读取文件系统的boot扇区
    ahci_operation.transfer(ATA_CMD_READ_DMA_EXT, DPT->DPTE[part_num].starting_LBA, 1, (uint64_t)&buf, ahci_ctrl_num, ahci_port_num);

    // 挂载文件系统到vfs
    return vfs_mount_fs("FAT32", (void *)(&DPT->DPTE[part_num]), VFS_DPT_MBR, buf, ahci_ctrl_num, ahci_port_num, part_num);
}

/**
 * @brief 读取指定簇的FAT表项
 *
 * @param fsbi fat32超级块私有信息结构体
 * @param cluster 指定簇
 * @return uint32_t 下一个簇的簇号
 */
uint32_t fat32_read_FAT_entry(fat32_sb_info_t *fsbi, uint32_t cluster)
{
    // 计算每个扇区内含有的FAT表项数
    // FAT每项4bytes
    uint32_t fat_ent_per_sec = (fsbi->bootsector.BPB_BytesPerSec >> 2); // 该值应为2的n次幂
    uint32_t buf[256];
    memset(buf, 0, fsbi->bootsector.BPB_BytesPerSec);

    // 读取一个sector的数据，
    ahci_operation.transfer(ATA_CMD_READ_DMA_EXT, fsbi->FAT1_base_sector + (cluster / fat_ent_per_sec), 1,
                            (uint64_t)&buf, fsbi->ahci_ctrl_num, fsbi->ahci_port_num);

    // 返回下一个fat表项的值（也就是下一个cluster）
    return buf[cluster & (fat_ent_per_sec - 1)] & 0x0fffffff;
    ;
}

/**
 * @brief 写入指定簇的FAT表项
 *
 * @param fsbi fat32超级块私有信息结构体
 * @param cluster 指定簇
 * @param value 要写入该fat表项的值
 * @return uint32_t errcode
 */
uint32_t fat32_write_FAT_entry(fat32_sb_info_t *fsbi, uint32_t cluster, uint32_t value)
{
    // 计算每个扇区内含有的FAT表项数
    // FAT每项4bytes
    uint32_t fat_ent_per_sec = (fsbi->bootsector.BPB_BytesPerSec >> 2); // 该值应为2的n次幂
    uint32_t buf[256];
    memset(buf, 0, fsbi->bootsector.BPB_BytesPerSec);

    ahci_operation.transfer(ATA_CMD_READ_DMA_EXT, fsbi->FAT1_base_sector + (cluster / fat_ent_per_sec), 1,
                            (uint64_t)&buf, fsbi->ahci_ctrl_num, fsbi->ahci_port_num);

    buf[cluster & (fat_ent_per_sec - 1)] = (buf[cluster & (fat_ent_per_sec - 1)] & 0xf0000000) | (value & 0x0fffffff);
    // 向FAT1和FAT2写入数据
    ahci_operation.transfer(ATA_CMD_WRITE_DMA_EXT, fsbi->FAT1_base_sector + (cluster / fat_ent_per_sec), 1,
                            (uint64_t)&buf, fsbi->ahci_ctrl_num, fsbi->ahci_port_num);
    ahci_operation.transfer(ATA_CMD_WRITE_DMA_EXT, fsbi->FAT2_base_sector + (cluster / fat_ent_per_sec), 1,
                            (uint64_t)&buf, fsbi->ahci_ctrl_num, fsbi->ahci_port_num);

    return 0;
}

/**
 * @brief 在父目录中寻找指定的目录项
 *
 * @param parent_inode 父目录项的inode
 * @param dest_inode 搜索目标目录项的inode
 * @return struct vfs_dir_entry_t* 目标目录项
 */
struct vfs_dir_entry_t *fat32_lookup(struct vfs_index_node_t *parent_inode, struct vfs_dir_entry_t *dest_dentry)
{
    int errcode = 0;

    struct fat32_inode_info_t *finode = (struct fat32_inode_info_t *)parent_inode->private_inode_info;
    fat32_sb_info_t *fsbi = (fat32_sb_info_t *)parent_inode->sb->private_sb_info;

    uint8_t *buf = kmalloc(fsbi->bytes_per_clus, 0);
    memset(buf, 0, fsbi->bytes_per_clus);

    // 计算父目录项的起始簇号
    uint32_t cluster = finode->first_clus;

    struct fat32_Directory_t *tmp_dEntry = NULL;

    while (true)
    {

        // 计算父目录项的起始LBA扇区号
        uint64_t sector = fsbi->first_data_sector + (cluster - 2) * fsbi->sec_per_clus;
        // kdebug("fat32_part_info[part_id].bootsector.BPB_SecPerClus=%d",fat32_part_info[part_id].bootsector.BPB_SecPerClus);
        // kdebug("sector=%d",sector);

        // 读取父目录项的起始簇数据
        ahci_operation.transfer(ATA_CMD_READ_DMA_EXT, sector, fsbi->sec_per_clus, (uint64_t)buf, fsbi->ahci_ctrl_num, fsbi->ahci_port_num);
        // ahci_operation.transfer(ATA_CMD_READ_DMA_EXT, sector, fat32_part_info[part_id].bootsector.BPB_SecPerClus, (uint64_t)buf, fat32_part_info[part_id].ahci_ctrl_num, fat32_part_info[part_id].ahci_port_num);

        tmp_dEntry = (struct fat32_Directory_t *)buf;

        // 查找短目录项
        for (int i = 0; i < fsbi->bytes_per_clus; i += 32, ++tmp_dEntry)
        {
            // 跳过长目录项
            if (tmp_dEntry->DIR_Attr == ATTR_LONG_NAME)
                continue;

            // 跳过无效页表项、空闲页表项
            if (tmp_dEntry->DIR_Name[0] == 0xe5 || tmp_dEntry->DIR_Name[0] == 0x00 || tmp_dEntry->DIR_Name[0] == 0x05)
                continue;

            // 找到长目录项，位于短目录项之前
            struct fat32_LongDirectory_t *tmp_ldEntry = (struct fat32_LongDirectory_t *)tmp_dEntry - 1;

            int js = 0;
            // 遍历每个长目录项
            while (tmp_ldEntry->LDIR_Attr == ATTR_LONG_NAME && tmp_ldEntry->LDIR_Ord != 0xe5)
            {
                // 比较name1
                for (int x = 0; x < 5; ++x)
                {
                    if (js > dest_dentry->name_length && tmp_ldEntry->LDIR_Name1[x] == 0xffff)
                        continue;
                    else if (js > dest_dentry->name_length || tmp_ldEntry->LDIR_Name1[x] != (uint16_t)(dest_dentry->name[js++])) // 文件名不匹配，检索下一个短目录项
                        goto continue_cmp_fail;
                }

                // 比较name2
                for (int x = 0; x < 6; ++x)
                {
                    if (js > dest_dentry->name_length && tmp_ldEntry->LDIR_Name2[x] == 0xffff)
                        continue;
                    else if (js > dest_dentry->name_length || tmp_ldEntry->LDIR_Name2[x] != (uint16_t)(dest_dentry->name[js++])) // 文件名不匹配，检索下一个短目录项
                        goto continue_cmp_fail;
                }

                // 比较name3
                for (int x = 0; x < 2; ++x)
                {
                    if (js > dest_dentry->name_length && tmp_ldEntry->LDIR_Name3[x] == 0xffff)
                        continue;
                    else if (js > dest_dentry->name_length || tmp_ldEntry->LDIR_Name3[x] != (uint16_t)(dest_dentry->name[js++])) // 文件名不匹配，检索下一个短目录项
                        goto continue_cmp_fail;
                }

                if (js >= dest_dentry->name_length) // 找到需要的目录项，返回
                {
                    goto find_lookup_success;
                }

                --tmp_ldEntry; // 检索下一个长目录项
            }

            // 不存在长目录项，匹配短目录项的基础名
            js = 0;
            for (int x = 0; x < 8; ++x)
            {
                switch (tmp_dEntry->DIR_Name[x])
                {
                case ' ':
                    if (!(tmp_dEntry->DIR_Attr & ATTR_DIRECTORY)) // 不是文件夹（是文件）
                    {
                        if (dest_dentry->name[js] == '.')
                            continue;
                        else if (tmp_dEntry->DIR_Name[x] == dest_dentry->name[js])
                        {
                            ++js;
                            break;
                        }
                        else
                            goto continue_cmp_fail;
                    }
                    else // 是文件夹
                    {
                        if (js < dest_dentry->name_length && tmp_dEntry->DIR_Name[x] == dest_dentry->name[js]) // 当前位正确匹配
                        {
                            ++js;
                            break; // 进行下一位的匹配
                        }
                        else if (js == dest_dentry->name_length)
                            continue;
                        else
                            goto continue_cmp_fail;
                    }
                    break;

                // 当前位是字母
                case 'A' ... 'Z':
                case 'a' ... 'z':
                    if (tmp_dEntry->DIR_NTRes & LOWERCASE_BASE) // 为兼容windows系统，检测DIR_NTRes字段
                    {
                        if (js < dest_dentry->name_length && (tmp_dEntry->DIR_Name[x] + 32 == dest_dentry->name[js]))
                        {
                            ++js;
                            break;
                        }
                        else
                            goto continue_cmp_fail;
                    }
                    else
                    {
                        if (js < dest_dentry->name_length && tmp_dEntry->DIR_Name[x] == dest_dentry->name[js])
                        {
                            ++js;
                            break;
                        }
                        else
                            goto continue_cmp_fail;
                    }
                    break;
                case '0' ... '9':
                    if (js < dest_dentry->name_length && tmp_dEntry->DIR_Name[x] == dest_dentry->name[js])
                    {
                        ++js;
                        break;
                    }
                    else
                        goto continue_cmp_fail;

                    break;
                default:
                    ++js;
                    break;
                }
            }

            // 若短目录项为文件，则匹配扩展名
            if (!(tmp_dEntry->DIR_Attr & ATTR_DIRECTORY))
            {
                ++js;
                for (int x = 8; x < 11; ++x)
                {
                    switch (tmp_dEntry->DIR_Name[x])
                    {
                        // 当前位是字母
                    case 'A' ... 'Z':
                    case 'a' ... 'z':
                        if (tmp_dEntry->DIR_NTRes & LOWERCASE_EXT) // 为兼容windows系统，检测DIR_NTRes字段
                        {
                            if ((tmp_dEntry->DIR_Name[x] + 32 == dest_dentry->name[js]))
                            {
                                ++js;
                                break;
                            }
                            else
                                goto continue_cmp_fail;
                        }
                        else
                        {
                            if (tmp_dEntry->DIR_Name[x] == dest_dentry->name[js])
                            {
                                ++js;
                                break;
                            }
                            else
                                goto continue_cmp_fail;
                        }
                        break;
                    case '0' ... '9':
                    case ' ':
                        if (tmp_dEntry->DIR_Name[x] == dest_dentry->name[js])
                        {
                            ++js;
                            break;
                        }
                        else
                            goto continue_cmp_fail;

                        break;

                    default:
                        goto continue_cmp_fail;
                        break;
                    }
                }
            }
            goto find_lookup_success;
        continue_cmp_fail:;
        }

        // 当前簇没有发现目标文件名，寻找下一个簇
        cluster = fat32_read_FAT_entry(fsbi, cluster);

        if (cluster >= 0x0ffffff7) // 寻找完父目录的所有簇，都没有找到目标文件名
        {
            kfree(buf);
            return NULL;
        }
    }
find_lookup_success:; // 找到目标dentry
    struct vfs_index_node_t *p = (struct vfs_index_node_t *)kmalloc(sizeof(struct vfs_index_node_t), 0);
    memset(p, 0, sizeof(struct vfs_index_node_t));

    p->file_size = tmp_dEntry->DIR_FileSize;
    // 计算文件占用的扇区数, 由于最小存储单位是簇，因此需要按照簇的大小来对齐扇区
    p->blocks = (p->file_size + fsbi->bytes_per_clus - 1) / fsbi->bytes_per_sec;
    p->attribute = (tmp_dEntry->DIR_Attr & ATTR_DIRECTORY) ? VFS_ATTR_DIR : VFS_ATTR_FILE;
    p->sb = parent_inode->sb;
    p->file_ops = &fat32_file_ops;
    p->inode_ops = &fat32_inode_ops;

    // 为inode的与文件系统相关的信息结构体分配空间
    p->private_inode_info = (void *)kmalloc(sizeof(fat32_inode_info_t), 0);
    memset(p->private_inode_info, 0, sizeof(fat32_inode_info_t));
    finode = (fat32_inode_info_t *)p->private_inode_info;

    finode->first_clus = ((tmp_dEntry->DIR_FstClusHI << 16) | tmp_dEntry->DIR_FstClusLO) & 0x0fffffff;
    finode->dEntry_location_clus = cluster;
    finode->dEntry_location_clus_offset = tmp_dEntry - (struct fat32_Directory_t *)buf; //计算dentry的偏移量
    finode->create_date = tmp_dEntry->DIR_CrtDate;
    finode->create_time = tmp_dEntry->DIR_CrtTime;
    finode->write_date = tmp_dEntry->DIR_WrtDate;
    finode->write_time = tmp_dEntry->DIR_WrtTime;

    dest_dentry->dir_inode = p;
    kfree(buf);
    return dest_dentry;
}

/**
 * @brief 按照路径查找文件
 *
 * @param part_id fat32分区id
 * @param path
 * @param flags 1：返回父目录项， 0：返回结果目录项
 * @return struct vfs_dir_entry_t* 目录项
 */
struct vfs_dir_entry_t *fat32_path_walk(char *path, uint64_t flags)
{

    struct vfs_dir_entry_t *parent = vfs_root_sb->root;
    // 去除路径前的斜杠
    while (*path == '/')
        ++path;

    if ((!*path) || (*path == '\0'))
        return parent;

    struct vfs_dir_entry_t *dentry;

    while (true)
    {
        // 提取出下一级待搜索的目录名或文件名，并保存在dEntry_name中
        char *tmp_path = path;
        while ((*path && *path != '\0') && (*path != '/'))
            ++path;
        int tmp_path_len = path - tmp_path;

        dentry = (struct vfs_dir_entry_t *)kmalloc(sizeof(struct vfs_dir_entry_t), 0);
        memset(dentry, 0, sizeof(struct vfs_dir_entry_t));
        // 为目录项的名称分配内存
        dentry->name = (char *)kmalloc(tmp_path_len + 1, 0);
        // 貌似这里不需要memset，因为空间会被覆盖
        // memset(dentry->name, 0, tmp_path_len+1);

        memcpy(dentry->name, tmp_path, tmp_path_len);
        dentry->name[tmp_path_len] = '\0';
        dentry->name_length = tmp_path_len;

        if (parent->dir_inode->inode_ops->lookup(parent->dir_inode, dentry) == NULL)
        {
            // 搜索失败
            kerror("cannot find the file/dir : %s", dentry->name);
            kfree(dentry->name);
            kfree(dentry);
            return NULL;
        }
        // 找到子目录项
        // 初始化子目录项的entry
        list_init(&dentry->child_node_list);
        list_init(&dentry->subdirs_list);
        dentry->parent = parent;

        while (*path == '/')
            ++path;

        if ((!*path) || (*path == '\0')) //  已经到达末尾
        {
            if (flags & 1) // 返回父目录
            {
                return parent;
            }

            return dentry;
        }

        parent = dentry;
    }
}

/**
 * @brief 创建fat32文件系统的超级块
 *
 * @param DPTE 磁盘分区表entry
 * @param DPT_type 磁盘分区表类型
 * @param buf fat32文件系统的引导扇区
 * @return struct vfs_superblock_t* 创建好的超级块
 */
struct vfs_superblock_t *fat32_read_superblock(void *DPTE, uint8_t DPT_type, void *buf, int8_t ahci_ctrl_num, int8_t ahci_port_num, int8_t part_num)
{
    if (DPT_type != VFS_DPT_MBR) // 暂时只支持MBR分区表
    {
        kerror("fat32_read_superblock(): Unsupported DPT!");
        return NULL;
    }

    // 分配超级块的空间
    struct vfs_superblock_t *sb_ptr = (struct vfs_superblock_t *)kmalloc(sizeof(struct vfs_superblock_t), 0);
    memset(sb_ptr, 0, sizeof(struct vfs_superblock_t));

    sb_ptr->sb_ops = &fat32_sb_ops;
    sb_ptr->private_sb_info = kmalloc(sizeof(fat32_sb_info_t), 0);
    memset(sb_ptr->private_sb_info, 0, sizeof(fat32_sb_info_t));

    struct fat32_BootSector_t *fbs = (struct fat32_BootSector_t *)buf;

    fat32_sb_info_t *fsbi = (fat32_sb_info_t *)(sb_ptr->private_sb_info);

    // MBR分区表entry
    struct MBR_disk_partition_table_entry_t *MBR_DPTE = (struct MBR_disk_partition_table_entry_t *)DPTE;
    fsbi->ahci_ctrl_num = ahci_ctrl_num;
    fsbi->ahci_port_num = ahci_port_num;
    fsbi->part_num = part_num;

    fsbi->starting_sector = MBR_DPTE->starting_LBA;
    fsbi->sector_count = MBR_DPTE->total_sectors;
    fsbi->sec_per_clus = fbs->BPB_SecPerClus;
    fsbi->bytes_per_clus = fbs->BPB_SecPerClus * fbs->BPB_BytesPerSec;
    fsbi->bytes_per_sec = fbs->BPB_BytesPerSec;
    fsbi->first_data_sector = MBR_DPTE->starting_LBA + fbs->BPB_RsvdSecCnt + fbs->BPB_FATSz32 * fbs->BPB_NumFATs;
    fsbi->FAT1_base_sector = MBR_DPTE->starting_LBA + fbs->BPB_RsvdSecCnt;
    fsbi->FAT2_base_sector = fsbi->FAT1_base_sector + fbs->BPB_FATSz32;
    fsbi->sec_per_FAT = fbs->BPB_FATSz32;
    fsbi->NumFATs = fbs->BPB_NumFATs;
    fsbi->fsinfo_sector_addr_infat = fbs->BPB_FSInfo;
    fsbi->bootsector_bak_sector_addr_infat = fbs->BPB_BkBootSec;

    printk_color(ORANGE, BLACK, "FAT32 Boot Sector\n\tBPB_FSInfo:%#018lx\n\tBPB_BkBootSec:%#018lx\n\tBPB_TotSec32:%#018lx\n", fbs->BPB_FSInfo, fbs->BPB_BkBootSec, fbs->BPB_TotSec32);

    // fsinfo扇区的信息
    memset(&fsbi->fsinfo, 0, sizeof(struct fat32_FSInfo_t));
    ahci_operation.transfer(ATA_CMD_READ_DMA_EXT, MBR_DPTE->starting_LBA + fbs->BPB_FSInfo, 1, (uint64_t)&fsbi->fsinfo, ahci_ctrl_num, ahci_port_num);
    printk_color(BLUE, BLACK, "FAT32 FSInfo\n\tFSI_LeadSig:%#018lx\n\tFSI_StrucSig:%#018lx\n\tFSI_Free_Count:%#018lx\n", fsbi->fsinfo.FSI_LeadSig, fsbi->fsinfo.FSI_StrucSig, fsbi->fsinfo.FSI_Free_Count);

    // 初始化超级块的dir entry
    sb_ptr->root = (struct vfs_dir_entry_t *)kmalloc(sizeof(struct vfs_dir_entry_t), 0);
    memset(sb_ptr->root, 0, sizeof(struct vfs_dir_entry_t));

    list_init(&sb_ptr->root->child_node_list);
    list_init(&sb_ptr->root->subdirs_list);

    sb_ptr->root->parent = sb_ptr->root;
    sb_ptr->root->dir_ops = &fat32_dEntry_ops;
    // 分配2个字节的name
    sb_ptr->root->name = (char *)(kmalloc(2, 0));
    sb_ptr->root->name[0] = '/';
    sb_ptr->root->name_length = 1;

    // 为root目录项分配index node
    sb_ptr->root->dir_inode = (struct vfs_index_node_t *)kmalloc(sizeof(struct vfs_index_node_t), 0);
    memset(sb_ptr->root->dir_inode, 0, sizeof(struct vfs_index_node_t));
    sb_ptr->root->dir_inode->inode_ops = &fat32_inode_ops;
    sb_ptr->root->dir_inode->file_ops = &fat32_file_ops;
    sb_ptr->root->dir_inode->file_size = 0;
    // 计算文件占用的扇区数, 由于最小存储单位是簇，因此需要按照簇的大小来对齐扇区
    sb_ptr->root->dir_inode->blocks = (sb_ptr->root->dir_inode->file_size + fsbi->bytes_per_clus - 1) / fsbi->bytes_per_sec;
    sb_ptr->root->dir_inode->attribute = VFS_ATTR_DIR;
    sb_ptr->root->dir_inode->sb = sb_ptr; // 反向绑定对应的超级块

    // 初始化inode信息
    sb_ptr->root->dir_inode->private_inode_info = kmalloc(sizeof(struct fat32_inode_info_t), 0);
    memset(sb_ptr->root->dir_inode->private_inode_info, 0, sizeof(struct fat32_inode_info_t));
    struct fat32_inode_info_t *finode = (struct fat32_inode_info_t *)sb_ptr->root->dir_inode->private_inode_info;

    finode->first_clus = fbs->BPB_RootClus;
    finode->dEntry_location_clus = 0;
    finode->dEntry_location_clus_offset = 0;
    finode->create_time = 0;
    finode->create_date = 0;
    finode->write_date = 0;
    finode->write_time;

    return sb_ptr;
}

/**
 * @brief todo: 写入superblock
 *
 * @param sb
 */
void fat32_write_superblock(struct vfs_superblock_t *sb)
{
}

/**
 * @brief 释放superblock的内存空间
 *
 * @param sb 要被释放的superblock
 */
void fat32_put_superblock(struct vfs_superblock_t *sb)
{
    kfree(sb->private_sb_info);
    kfree(sb->root->dir_inode->private_inode_info);
    kfree(sb->root->dir_inode);
    kfree(sb->root);
    kfree(sb);
}

/**
 * @brief 写入inode到硬盘上
 *
 * @param inode
 */
void fat32_write_inode(struct vfs_index_node_t *inode)
{
    fat32_inode_info_t *finode = inode->private_inode_info;

    if (finode->dEntry_location_clus == 0)
    {
        kerror("FAT32 error: Attempt to write the root inode");
        return;
    }

    fat32_sb_info_t *fsbi = (fat32_sb_info_t *)inode->sb->private_sb_info;

    // 计算目标inode对应数据区的LBA地址
    uint64_t fLBA = fsbi->first_data_sector + (finode->dEntry_location_clus - 2) * fsbi->sec_per_clus;

    uint8_t *buf = (uint8_t *)kmalloc(fsbi->bytes_per_clus, 0);
    memset(buf, 0, sizeof(fsbi->bytes_per_clus));
    ahci_operation.transfer(ATA_CMD_READ_DMA_EXT, fLBA, fsbi->sec_per_clus, (uint64_t)buf, fsbi->ahci_ctrl_num, fsbi->ahci_port_num);

    // 计算目标dEntry所在的位置
    struct fat32_Directory_t *fdEntry = (struct fat32_Directory_t *)((uint64_t)buf + finode->dEntry_location_clus_offset);

    // 写入fat32文件系统的dir_entry
    fdEntry->DIR_FileSize = inode->file_size;
    fdEntry->DIR_FstClusLO = finode->first_clus & 0xffff;
    fdEntry->DIR_FstClusHI = (finode->first_clus >> 16) | (fdEntry->DIR_FstClusHI & 0xf000);

    // 将dir entry写回磁盘
    ahci_operation.transfer(ATA_CMD_WRITE_DMA_EXT, fLBA, fsbi->sec_per_clus, (uint64_t)buf, fsbi->ahci_ctrl_num, fsbi->ahci_port_num);

    kfree(buf);
}

struct vfs_super_block_operations_t fat32_sb_ops =
    {
        .write_superblock = fat32_write_superblock,
        .put_superblock = fat32_put_superblock,
        .write_inode = fat32_write_inode,
};

// todo: compare
long fat32_compare(struct vfs_dir_entry_t *parent_dEntry, char *source_filename, char *dest_filename)
{
}
// todo: hash
long fat32_hash(struct vfs_dir_entry_t *dEntry, char *filename)
{
}
// todo: release
long fat32_release(struct vfs_dir_entry_t *dEntry)
{
}
// todo: iput
long fat32_iput(struct vfs_dir_entry_t *dEntry, struct vfs_index_node_t *inode)
{
}

/**
 * @brief fat32文件系统对于dEntry的操作
 *
 */
struct vfs_dir_entry_operations_t fat32_dEntry_ops =
    {
        .compare = fat32_compare,
        .hash = fat32_hash,
        .release = fat32_release,
        .iput = fat32_iput,
};

// todo: open
long fat32_open(struct vfs_index_node_t *inode, struct vfs_file_t *file_ptr)
{
}

// todo: close
long fat32_close(struct vfs_index_node_t *inode, struct vfs_file_t *file_ptr)
{
}

// todo: read
long fat32_read(struct vfs_file_t *file_ptr, char *buf, uint64_t buf_size, long *position)
{
}
// todo: write
long fat32_write(struct vfs_file_t *file_ptr, char *buf, uint64_t buf_size, long *position)
{
}
// todo: lseek
long fat32_lseek(struct vfs_file_t *file_ptr, long offset, long origin)
{
}
// todo: ioctl
long fat32_ioctl(struct vfs_index_node_t *inode, struct vfs_file_t *file_ptr, uint64_t cmd, uint64_t arg)
{
}

/**
 * @brief fat32文件系统，关于文件的操作
 *
 */
struct vfs_file_operations_t fat32_file_ops =
    {
        .open = fat32_open,
        .close = fat32_close,
        .read = fat32_read,
        .write = fat32_write,
        .lseek = fat32_lseek,
        .ioctl = fat32_ioctl,
};

// todo: create
long fat32_create(struct vfs_index_node_t *inode, struct vfs_dir_entry_t *dentry, int mode)
{
}

// todo: mkdir
int64_t fat32_mkdir(struct vfs_index_node_t *inode, struct vfs_dir_entry_t *dEntry, int mode)
{
}

// todo: rmdir
int64_t fat32_rmdir(struct vfs_index_node_t *inode, struct vfs_dir_entry_t *dEntry)
{
}

// todo: rename
int64_t fat32_rename(struct vfs_index_node_t *old_inode, struct vfs_dir_entry_t *old_dEntry, struct vfs_index_node_t *new_inode, struct vfs_dir_entry_t *new_dEntry)
{
}

// todo: getAttr
int64_t fat32_getAttr(struct vfs_dir_entry_t *dEntry, uint64_t *attr)
{
}

// todo: setAttr
int64_t fat32_setAttr(struct vfs_dir_entry_t *dEntry, uint64_t *attr)
{
}

struct vfs_inode_operations_t fat32_inode_ops =
    {
        .create = fat32_create,
        .mkdir = fat32_mkdir,
        .rmdir = fat32_rmdir,
        .lookup = fat32_lookup,
        .rename = fat32_rename,
        .getAttr = fat32_getAttr,
        .setAttr = fat32_setAttr,

};

struct vfs_filesystem_type_t fat32_fs_type = 
{
    .name = "FAT32",
    .fs_flags = 0,
    .read_superblock = fat32_read_superblock,
    .next = NULL,
};
void fat32_init()
{
<<<<<<< HEAD
    kinfo("Initializing FAT32...");
=======
   // kinfo("Initializing FAT32...");
>>>>>>> 4473ff59
    // 在VFS中注册fat32文件系统
    vfs_register_filesystem(&fat32_fs_type);

    // 挂载根文件系统
    vfs_root_sb = fat32_register_partition(0, 0, 0);
}<|MERGE_RESOLUTION|>--- conflicted
+++ resolved
@@ -699,11 +699,9 @@
 };
 void fat32_init()
 {
-<<<<<<< HEAD
-    kinfo("Initializing FAT32...");
-=======
+
    // kinfo("Initializing FAT32...");
->>>>>>> 4473ff59
+
     // 在VFS中注册fat32文件系统
     vfs_register_filesystem(&fat32_fs_type);
 
