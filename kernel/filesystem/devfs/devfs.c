#include "devfs.h"
#include <filesystem/VFS/VFS.h>
#include <common/glib.h>
#include <common/string.h>
#include <mm/slab.h>

static struct vfs_super_block_operations_t devfs_sb_ops;
static struct vfs_dir_entry_operations_t devfs_dentry_ops;
static struct vfs_file_operations_t devfs_file_ops;
static struct vfs_inode_operations_t devfs_inode_ops;

static struct vfs_dir_entry_t *devfs_root_dentry; // 根结点的dentry
static struct vfs_superblock_t devfs_sb = {0};

extern struct vfs_file_operations_t ps2_keyboard_fops;

/**
 * @brief 创建devfs的super block
 *
 * @param blk 未使用（devfs为伪文件系统，不需要物理设备）
 * @return struct vfs_superblock_t*
 */
struct vfs_superblock_t *devfs_read_superblock(struct block_device *blk)
{
    devfs_sb.blk_device = NULL;
    devfs_sb.root = devfs_root_dentry;
    devfs_sb.sb_ops = &devfs_sb_ops;
    devfs_sb.dir_ops = &devfs_dentry_ops;
    // todo: 为devfs增加私有信息
    devfs_sb.private_sb_info = NULL;
    kdebug("devfs read superblock done");
    return &devfs_sb;
}

static void devfs_write_superblock(struct vfs_superblock_t *sb) {}

static void devfs_put_superblock(struct vfs_superblock_t *sb) {}

static void devfs_write_inode(struct vfs_index_node_t *inode) {}
static struct vfs_super_block_operations_t devfs_sb_ops =
    {
        .write_superblock = &devfs_write_superblock,
        .put_superblock = &devfs_put_superblock,
        .write_inode = &devfs_write_inode,
};

static long devfs_compare(struct vfs_dir_entry_t *parent_dEntry, char *source_filename, char *dest_filename) {}

static long devfs_hash(struct vfs_dir_entry_t *dEntry, char *filename) {}

static long devfs_release(struct vfs_dir_entry_t *dEntry) {}

static long devfs_iput(struct vfs_dir_entry_t *dEntry, struct vfs_index_node_t *inode) {}

static struct vfs_dir_entry_operations_t devfs_dentry_ops =
    {
        .compare = &devfs_compare,
        .hash = &devfs_hash,
        .release = &devfs_release,
        .iput = &devfs_iput,
};

static long devfs_open(struct vfs_index_node_t *inode, struct vfs_file_t *file_ptr) { return 0; }
static long devfs_close(struct vfs_index_node_t *inode, struct vfs_file_t *file_ptr) {}
static long devfs_read(struct vfs_file_t *file_ptr, char *buf, int64_t count, long *position) {}
static long devfs_write(struct vfs_file_t *file_ptr, char *buf, int64_t count, long *position) {}
static long devfs_lseek(struct vfs_file_t *file_ptr, long offset, long origin) {}
static long devfs_ioctl(struct vfs_index_node_t *inode, struct vfs_file_t *file_ptr, uint64_t cmd, uint64_t arg) { return 0; }

static long devfs_readdir(struct vfs_file_t *file_ptr, void *dirent, vfs_filldir_t filler)
{
    // 循环读取目录下的目录项
    struct vfs_dir_entry_t *dentry = file_ptr->dEntry;
    struct List *list = &dentry->subdirs_list;
    // 先切换到position处
    for (int i = 0; i <= file_ptr->position; ++i)
    {
        list = list_next(list);
        if (list == &dentry->subdirs_list) // 找完了
            goto failed;
    }

    // 存在目录项
    // 增加偏移量
    ++file_ptr->position;
    // 获取目标dentry（由于是子目录项，因此是child_node_list）
    struct vfs_dir_entry_t *target_dent = container_of(list, struct vfs_dir_entry_t, child_node_list);
<<<<<<< HEAD
    // kdebug("target name=%s, namelen=%d", target_dent->name, target_dent->name_length);
    
=======
    kdebug("target name=%s, namelen=%d", target_dent->name, target_dent->name_length);
>>>>>>> 7d445994
    char *name = (char *)kzalloc(target_dent->name_length + 1, 0);
    strncpy(name, target_dent->name, target_dent->name_length);
    uint32_t dentry_type;
    if (target_dent->dir_inode->attribute & VFS_ATTR_DIR)
        dentry_type = VFS_ATTR_DIR;
    else
        dentry_type = VFS_ATTR_DEVICE;

    return filler(dirent, file_ptr->position - 1, name, target_dent->name_length, dentry_type, file_ptr->position - 1);
failed:;
    return 0;
}

static struct vfs_file_operations_t devfs_file_ops =
    {
        .open = &devfs_open,
        .close = &devfs_close,
        .read = &devfs_read,
        .write = &devfs_write,
        .lseek = &devfs_lseek,
        .ioctl = &devfs_ioctl,
        .readdir = &devfs_readdir,
};

/**
 * @brief 创建新的文件
 * @param parent_inode 父目录的inode结构体
 * @param dest_dEntry 新文件的dentry
 * @param mode 创建模式
 */
static long devfs_create(struct vfs_index_node_t *parent_inode, struct vfs_dir_entry_t *dest_dEntry, int mode)
{
}
static struct vfs_dir_entry_t *devfs_lookup(struct vfs_index_node_t *parent_inode, struct vfs_dir_entry_t *dest_dEntry)
{
    kdebug("devfs_lookup: %s", dest_dEntry->name);
    return NULL;
}
static long devfs_mkdir(struct vfs_index_node_t *inode, struct vfs_dir_entry_t *dEntry, int mode) {}
static long devfs_rmdir(struct vfs_index_node_t *inode, struct vfs_dir_entry_t *dEntry) {}
static long devfs_rename(struct vfs_index_node_t *old_inode, struct vfs_dir_entry_t *old_dEntry, struct vfs_index_node_t *new_inode, struct vfs_dir_entry_t *new_dEntry) {}
static long devfs_getAttr(struct vfs_dir_entry_t *dEntry, uint64_t *attr) {}
static long devfs_setAttr(struct vfs_dir_entry_t *dEntry, uint64_t *attr) {}
static struct vfs_inode_operations_t devfs_inode_ops = {
    .create = &devfs_create,
    .lookup = &devfs_lookup,
    .mkdir = &devfs_mkdir,
    .rmdir = &devfs_rmdir,
    .rename = &devfs_rename,
    .getAttr = &devfs_getAttr,
    .setAttr = &devfs_setAttr,
};

static struct vfs_filesystem_type_t devfs_fs_type =
    {
        .name = "DEVFS",
        .fs_flags = 0,
        .read_superblock = devfs_read_superblock,
        .next = NULL,
};

static __always_inline void __devfs_init_root_inode()
{
    devfs_root_dentry->dir_inode->file_ops = &devfs_file_ops;
    devfs_root_dentry->dir_inode->inode_ops = &devfs_inode_ops;

    // todo: 增加private inode info
    devfs_root_dentry->dir_inode->private_inode_info = NULL;
    devfs_root_dentry->dir_inode->sb = &devfs_sb;
    devfs_root_dentry->dir_inode->attribute = VFS_ATTR_DIR;
}
/**
 * @brief 初始化devfs的根dentry
 */
static __always_inline void __devfs_init_root_dentry()
{
    devfs_root_dentry = (struct vfs_dir_entry_t *)kzalloc(sizeof(struct vfs_dir_entry_t), 0);
    list_init(&devfs_root_dentry->child_node_list);
    list_init(&devfs_root_dentry->subdirs_list);
    devfs_root_dentry->dir_ops = &devfs_dentry_ops;
    devfs_root_dentry->dir_inode = (struct vfs_index_node_t *)kzalloc(sizeof(struct vfs_index_node_t), 0);
    __devfs_init_root_inode();
}

int devfs_register_device()
{
    // 暂时只支持键盘文件
    char name[] = "keyboard.dev";
    struct vfs_dir_entry_t *dentry = vfs_alloc_dentry(sizeof(name));
    strcpy(dentry->name, name);
    dentry->name_length = strlen(name);
    dentry->dir_inode = (struct vfs_index_node_t *)kzalloc(sizeof(struct vfs_index_node_t), 0);
    dentry->dir_ops = &devfs_dentry_ops;
    dentry->dir_inode->file_ops = &ps2_keyboard_fops;
    dentry->dir_inode->inode_ops = &devfs_inode_ops;
    dentry->dir_inode->private_inode_info = NULL; // todo:
    dentry->dir_inode->sb = &devfs_sb;
    dentry->dir_inode->attribute = VFS_ATTR_DEVICE;
    dentry->parent = devfs_root_dentry;
    list_init(&dentry->child_node_list);
    list_init(&dentry->subdirs_list);
    list_append(&devfs_root_dentry->subdirs_list, &dentry->child_node_list);
    kdebug("add dev: %s", dentry->name);
    // devfs_create(&devfs_root_dentry->dir_inode, dentry->dir_inode, 0);
}
/**
 * @brief 初始化devfs
 *
 */
void devfs_init()
{
    __devfs_init_root_dentry();
    vfs_register_filesystem(&devfs_fs_type);
    vfs_mount_fs("/dev", "DEVFS", NULL);

    devfs_register_device();
}<|MERGE_RESOLUTION|>--- conflicted
+++ resolved
@@ -85,12 +85,9 @@
     ++file_ptr->position;
     // 获取目标dentry（由于是子目录项，因此是child_node_list）
     struct vfs_dir_entry_t *target_dent = container_of(list, struct vfs_dir_entry_t, child_node_list);
-<<<<<<< HEAD
+
     // kdebug("target name=%s, namelen=%d", target_dent->name, target_dent->name_length);
-    
-=======
-    kdebug("target name=%s, namelen=%d", target_dent->name, target_dent->name_length);
->>>>>>> 7d445994
+
     char *name = (char *)kzalloc(target_dent->name_length + 1, 0);
     strncpy(name, target_dent->name, target_dent->name_length);
     uint32_t dentry_type;
